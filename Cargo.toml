--- conflicted
+++ resolved
@@ -27,11 +27,8 @@
 serde_json = "1.0"
 
 actix-web = {version = "4.9.0",optional = true}
-<<<<<<< HEAD
 async-shutdown = "0.2"
-=======
 actix-cors = {version = "0.7.0", optional = true}
->>>>>>> 2f93b801
 
 [target.'cfg(target_os = "windows")'.dependencies]
 windows-sys = { version = "0.59" }
